package monitor

import (
	"fmt"
	"github.com/dedis/cothority/lib/dbg"
	"github.com/montanaflynn/stats"
	"io"
	"math"
	"regexp"
	"sort"
	"strconv"
	"strings"
	"sync"
)

// Stats contains all structures that are related to the computations of stats
// such as Value (compute the mean/min/max/...), Measurements ( aggregation of
// Value), Stats (collection of measurements) and DataFilter which is used to
// apply some filtering before any statistics is done.

// Stats holds the different measurements done
type Stats struct {
	// The static fields are created when creating the stats out of a
	// running config.
	static     map[string]int
	staticKeys []string

	// The received measures we have and the keys ordered
	values map[string]*Value
	keys   []string

	// The filter used to filter out abberant data
	filter DataFilter
	// Mutex for the values
	valuesMutex sync.Mutex
}

// NewStats return a NewStats with some fields extracted from the platform run config
// It  can enforces the default set of measure to have if you pass that as
// defaults.
func NewStats(rc map[string]string, defaults ...string) *Stats {
	s := new(Stats).init()
	s.readRunConfig(rc, defaults...)
	return s
}

func (s *Stats) init() *Stats {
	s.values = make(map[string]*Value)
	s.keys = make([]string, 0)
	s.static = make(map[string]int)
	s.staticKeys = make([]string, 0)
	return s
}

// Update will update the Stats with this given measure
func (s *Stats) Update(m *SingleMeasure) {
	var value *Value
	var ok bool
	s.valuesMutex.Lock()
	defer s.valuesMutex.Unlock()
	value, ok = s.values[m.Name]
	if !ok {
		value = NewValue(m.Name)
		s.values[m.Name] = value
		s.keys = append(s.keys, m.Name)
		sort.Strings(s.keys)
	}
	value.Store(m.Value)
}

// WriteHeader will write the header to the writer
func (s *Stats) WriteHeader(w io.Writer) {
	s.valuesMutex.Lock()
	defer s.valuesMutex.Unlock()
	// write static  fields
	var fields []string
	for _, k := range s.staticKeys {
		// verify if we wellhave a value for it
		if _, ok := s.static[k]; ok {
			fields = append(fields, k)
		}
	}
	// Write the values header
	for _, k := range s.keys {
		v := s.values[k]
		fields = append(fields, v.HeaderFields()...)
	}
	fmt.Fprintf(w, "%s", strings.Join(fields, ","))
	fmt.Fprintf(w, "\n")
}

// WriteValues will write the values to the specified writer
func (s *Stats) WriteValues(w io.Writer) {
	s.valuesMutex.Lock()
	defer s.valuesMutex.Unlock()
	// by default
	s.Collect()
	// write static fields
	var values []string
	for _, k := range s.staticKeys {
		if v, ok := s.static[k]; ok {
			values = append(values, fmt.Sprintf("%d", v))
		}
	}
	// write the values
	for _, k := range s.keys {
		v := s.values[k]
		values = append(values, v.Values()...)
	}
	fmt.Fprintf(w, "%s", strings.Join(values, ","))
	fmt.Fprintf(w, "\n")
}

// AverageStats will make an average of the given stats
func AverageStats(stats []*Stats) *Stats {
	if len(stats) < 1 {
		return new(Stats)
	}
	s := new(Stats).init()
	s.valuesMutex.Lock()
	defer s.valuesMutex.Unlock()
	s.filter = stats[0].filter
	s.static = stats[0].static
	s.staticKeys = stats[0].staticKeys
	s.keys = stats[0].keys
	// Average
	for _, k := range s.keys {
		var values []*Value
		for _, stat := range stats {
			value, ok := stat.values[k]
			if !ok {
				continue
			}
			values = append(values, value)
		}
		// make the average
		avg := AverageValue(values...)
		// dont have to necessary collect or filters here. Collect() must be called only
		// when we want the final results (writing or by calling Value(name)
		s.values[k] = avg
	}
	return s
}

// DataFilter is used to process data before making any statistics about them
type DataFilter struct {
	// percentiles maps the measurements name to the percentile we need to take
	// to filter thoses measuremements with the percentile
	percentiles map[string]float64
}

// NewDataFilter returns a new data filter initialized with the rights values
// taken out from the run config. If absent, will take defaults values.
// Keys expected are:
// discard_measurementname = perc => will take the lower and upper percentile =
// perc
// discard_measurementname = lower,upper => will take different percentiles
func NewDataFilter(config map[string]string) DataFilter {
	df := DataFilter{
		percentiles: make(map[string]float64),
	}
	reg, err := regexp.Compile("filter_(\\w+)")
	if err != nil {
		dbg.Lvl1("DataFilter: Error compiling regexp:", err)
		return df
	}
	// analyse the each entry
	for k, v := range config {
		if measure := reg.FindString(k); measure == "" {
			continue
		} else {
			// this value must be filtered by how many ?
			perc, err := strconv.ParseFloat(v, 64)
			if err != nil {
				dbg.Lvl1("DataFilter: Cannot parse value for filter measure:", measure)
				continue
			}
			measure = strings.Replace(measure, "filter_", "", -1)
			df.percentiles[measure] = perc
		}
	}
	dbg.Lvl3("Filtering:", df.percentiles)
	return df
}

// Filter out a serie of values
func (df *DataFilter) Filter(measure string, values []float64) []float64 {
	// do we have a filter for this measure ?
	if _, ok := df.percentiles[measure]; !ok {
		return values
	}
	// Compute the percentile value
	max, err := stats.PercentileNearestRank(values, df.percentiles[measure])
	if err != nil {
		dbg.Lvl2("Monitor: Error filtering data(", values, "):", err)
		return values
	}

	// Find the index from where to filter
	maxIndex := -1
	for i, v := range values {
		if v > max {
			maxIndex = i
		}
	}
	// check if we foud something to filter out
	if maxIndex == -1 {
		dbg.Lvl3("Filtering: nothing to filter for", measure)
		return values
	}
	// return the values below the percentile
	dbg.Lvl3("Filtering: filters out", measure, ":", maxIndex, "/", len(values))
	return values[:maxIndex]
}

// Collect make the final computations before stringing or writing.
// Autmatically done in other methods anyway.
func (s *Stats) Collect() {
	for _, v := range s.values {
		v.Filter(s.filter)
		v.Collect()
	}
}

func (s *Stats) Value(name string) *Value {
	if val, ok := s.values[name]; ok {
		return val
	}
	return nil
}

// Returns an overview of the stats - not complete data returned!
func (s *Stats) String() string {
	s.valuesMutex.Lock()
	defer s.valuesMutex.Unlock()
	var str string
	for _, k := range s.staticKeys {
		str += fmt.Sprintf("%s = %d", k, s.static[k])
	}
	for _, v := range s.values {
		str += fmt.Sprintf("%v", v.Values())
	}
	return fmt.Sprintf("{Stats: %s}", str)
}

// Read a config file and fills up some fields for Stats struct
func (s *Stats) readRunConfig(rc map[string]string, defaults ...string) {
	// First find the defaults keys
	for _, def := range defaults {
		valStr, ok := rc[def]
		if !ok {
			dbg.Fatal("Could not find the default value", def, "in the RunConfig")
		}
		if i, err := strconv.Atoi(valStr); err != nil {
			dbg.Fatal("Could not parse to integer value", def)
		} else {
			// registers the static value
			s.static[def] = i
			s.staticKeys = append(s.staticKeys, def)
		}
	}
	// Then parse the others keys
	statics := make([]string, 0)
	for k, v := range rc {
		// pass the ones we already registered
		var alreadyRegistered bool
		for _, def := range defaults {
			if k == def {
				alreadyRegistered = true
				break
			}
		}
		if alreadyRegistered {
			continue
		}
		// store it
		if i, err := strconv.Atoi(v); err != nil {
			dbg.Lvl3("Could not parse the value", k, "from runconfig (v=", v, ")")
			continue
		} else {
			s.static[k] = i
			statics = append(statics, k)
		}
	}
	// sort them so it's always the same order
	sort.Strings(statics)
	// append them to the defaults one
	s.staticKeys = append(s.staticKeys, statics...)

	// let the filter figure out itself what it is supposed to be doing
	s.filter = NewDataFilter(rc)
}

// Value is used to compute the statistics
// it reprensent the time to an action (setup, shamir round, coll round etc)
// use it to compute streaming mean + dev
type Value struct {
	name string
	min  float64
	max  float64
	sum  float64
	n    int
	oldM float64
	newM float64
	oldS float64
	newS float64
	dev  float64

	// Store where are kept the values
	store []float64
}

func NewValue(name string) *Value {
	return &Value{name: name, store: make([]float64, 0)}
}

// Store takes this new time and stores it for later analysis
// Since we might want to do percentile sorting, we need to have all the Values
// For the moment, we do a simple store of the Value, but note that some
// streaming percentile algorithm exists in case the number of messages is
// growing to big.
func (t *Value) Store(newTime float64) {
	t.store = append(t.store, newTime)
}

// Collect will Collect all Values stored in the store's Value.
// It is kept as a streaming average / dev processus fr the moment (not the most
// optimized).
// streaming dev algo taken from http://www.johndcook.com/blog/standard_deviation/
func (t *Value) Collect() {
	t.sum = 0
	for _, newTime := range t.store {
		// nothings takes 0 ms to complete, so we know it's the first time
		if t.min > newTime || t.n == 0 {
			t.min = newTime
		}
		if t.max < newTime {
			t.max = newTime
		}

		t.n += 1
		if t.n == 1 {
			t.oldM = newTime
			t.newM = newTime
			t.oldS = 0.0
		} else {
			t.newM = t.oldM + (newTime-t.oldM)/float64(t.n)
			t.newS = t.oldS + (newTime-t.oldM)*(newTime-t.newM)
			t.oldM = t.newM
			t.oldS = t.newS
		}
		t.dev = math.Sqrt(t.newS / float64(t.n-1))
		t.sum += newTime
	}
}

// Filter outs its Values
func (t *Value) Filter(filt DataFilter) {
	t.store = filt.Filter(t.name, t.store)
}

// Average will set the current Value to the average of all Value
func AverageValue(st ...*Value) *Value {
	if len(st) < 1 {
		return new(Value)
	}
	var t Value
	name := st[0].name
	for _, s := range st {
		if s.name != name {
			dbg.Error("Averaging not the sames Values ...?")
			return new(Value)
		}
		t.store = append(t.store, s.store...)
	}
	t.name = name
	return &t
}

// Get the minimum or the maximum of all stored Values
func (t *Value) Min() float64 {
	return t.min
}
func (t *Value) Max() float64 {
	return t.max
}

func (t *Value) Sum() float64 {
	return t.sum
}

// NumValue returns the number of Value added
func (t *Value) NumValue() int {
	return t.n
}

// Avg returns the average (mean) of the Values
func (t *Value) Avg() float64 {
	return t.newM
}

// Dev returns the standard deviation of the Values
func (t *Value) Dev() float64 {
	return t.dev
}

// Header returns the first line of the CSV-file
func (t *Value) HeaderFields() []string {
	return []string{t.name + "_min", t.name + "_max", t.name + "_avg", t.name + "_sum", t.name + "_dev"}
}

// String returns the min, max, avg and dev of a Value
func (t *Value) Values() []string {
<<<<<<< HEAD
	return []string{fmt.Sprintf("%f", t.store)}
=======
	return []string{fmt.Sprintf("%f", t.Min()), fmt.Sprintf("%f", t.Max()), fmt.Sprintf("%f", t.Avg()), fmt.Sprintf("%f", t.Sum()), fmt.Sprintf("%f", t.Dev())}
>>>>>>> fc74cd6a
}<|MERGE_RESOLUTION|>--- conflicted
+++ resolved
@@ -409,11 +409,7 @@
 	return []string{t.name + "_min", t.name + "_max", t.name + "_avg", t.name + "_sum", t.name + "_dev"}
 }
 
-// String returns the min, max, avg and dev of a Value
+// Value returns the string representation of a Value
 func (t *Value) Values() []string {
-<<<<<<< HEAD
-	return []string{fmt.Sprintf("%f", t.store)}
-=======
 	return []string{fmt.Sprintf("%f", t.Min()), fmt.Sprintf("%f", t.Max()), fmt.Sprintf("%f", t.Avg()), fmt.Sprintf("%f", t.Sum()), fmt.Sprintf("%f", t.Dev())}
->>>>>>> fc74cd6a
 }