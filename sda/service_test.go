--- conflicted
+++ resolved
@@ -17,7 +17,7 @@
 		return &DummyService{}
 	})
 
-	names := ServiceFactory.RegisteredServicesName()
+	names := ServiceFactory.RegisteredServiceNames()
 	var found bool
 	for _, n := range names {
 		if n == name {
@@ -27,8 +27,8 @@
 	if !found {
 		t.Fatal("Name not found !?")
 	}
-	DeleteNewService(name)
-	names = ServiceFactory.RegisteredServicesName()
+	ServiceFactory.Unregister(name)
+	names = ServiceFactory.RegisteredServiceNames()
 	for _, n := range names {
 		if n == name {
 			t.Fatal("Dummy should not be found!")
@@ -139,7 +139,7 @@
 		ds.link <- true
 		return ds
 	})
-	defer DeleteNewService("DummyService")
+	defer ServiceFactory.Unregister("DummyService")
 	hostCh := make(chan *Host)
 	go func() {
 		h := NewLocalHost(2000)
@@ -147,7 +147,6 @@
 	}()
 
 	waitOrFatal(ds.link, t)
-<<<<<<< HEAD
 	host := <-hostCh
 	host.Close()
 
@@ -170,7 +169,7 @@
 		return sc
 	})
 
-	defer DeleteNewService("ChannelsService")
+	defer ServiceFactory.Unregister("ChannelsService")
 	local := NewLocalTest()
 	defer local.CloseAll()
 	_, _, tree := local.GenTree(2, true)
@@ -182,9 +181,6 @@
 		t.Fatal("Child should receive 12")
 	}
 
-=======
-	log.ErrFatal(UnregisterService("DummyService"))
->>>>>>> 829440ac
 }
 
 func TestServiceProcessRequest(t *testing.T) {
@@ -195,17 +191,10 @@
 		ds.c = c
 		ds.path = path
 		return ds
-<<<<<<< HEAD
-	})
-
-	defer DeleteNewService("DummyService")
+	}))
+
+	defer ServiceFactory.Unregister("DummyService")
 	host := NewLocalHost(2000)
-=======
-	}))
-	host := NewLocalHost()
-	host.Listen()
-	host.StartProcessMessages()
->>>>>>> 829440ac
 	log.Lvl1("Host created and listening")
 	defer host.Close()
 	// Send a request to the service
@@ -224,7 +213,7 @@
 	if <-ds.link {
 		t.Fatal("was expecting false !")
 	}
-	log.ErrFatal(UnregisterService("DummyService"))
+	log.ErrFatal(ServiceFactory.Unregister("DummyService"))
 }
 
 // Test if a request that makes the service create a new protocol works
@@ -238,7 +227,7 @@
 		return ds
 	})
 
-	defer DeleteNewService("DummyService")
+	defer ServiceFactory.Unregister("DummyService")
 	host := NewLocalHost(2000)
 	defer host.Stop()
 	// create the entityList and tree
@@ -272,69 +261,9 @@
 	// wait for the link from the
 	// NOW expect false
 	waitOrFatalValue(ds.link, false, t)
-	log.ErrFatal(UnregisterService("DummyService"))
-}
-
-<<<<<<< HEAD
-=======
-func TestServiceProtocolProcessMessage(t *testing.T) {
-	ds := &DummyService{
-		link: make(chan bool),
-	}
-	var count int
-	RegisterNewService("DummyService", func(c *Context, path string) Service {
-		if count == 0 {
-			count++
-			// the client does not need a Service
-			return &DummyService{link: make(chan bool)}
-		}
-		ds.c = c
-		ds.path = path
-		ds.Config = DummyConfig{
-			Send: true,
-		}
-		return ds
-	})
-	// fake a client
-	h2 := NewLocalHost()
-	defer h2.Close()
-
-	host := NewLocalHost()
-	host.ListenAndBind()
-	host.StartProcessMessages()
-	log.Lvl1("Host created and listening")
-	defer host.Close()
-	// create the entityList and tree
-	el := NewRoster([]*network.ServerIdentity{host.ServerIdentity})
-	tree := el.GenerateBinaryTree()
-	// give it to the service
-	ds.fakeTree = tree
-
-	// Send a request to the service
-	b, err := network.MarshalRegisteredType(&DummyMsg{10})
-	log.ErrFatal(err)
-	re := &ClientRequest{
-		Service: ServiceFactory.ServiceID("DummyService"),
-		Data:    b,
-	}
-	log.Lvl1("Client connecting to host")
-	if _, err := h2.Connect(host.ServerIdentity); err != nil {
-		t.Fatal(err)
-	}
-	log.Lvl1("Sending request to service...")
-	if err := h2.SendRaw(host.ServerIdentity, re); err != nil {
-		t.Fatal(err)
-	}
-	// wait for the link from the protocol
-	waitOrFatalValue(ds.link, true, t)
-
-	// now wait for the same link as the protocol should have sent a message to
-	// himself !
-	waitOrFatalValue(ds.link, true, t)
-	log.ErrFatal(UnregisterService("DummyService"))
-}
-
->>>>>>> 829440ac
+	log.ErrFatal(ServiceFactory.Unregister("DummyService"))
+}
+
 // test for calling the NewProtocol method on a remote Service
 func TestServiceNewProtocol(t *testing.T) {
 	ds1 := &DummyService{
@@ -369,7 +298,7 @@
 		return localDs
 	})
 
-	defer DeleteNewService("DummyService")
+	defer ServiceFactory.Unregister("DummyService")
 	host1 := NewLocalHost(2000)
 	log.Lvl1("Host created and listening")
 	defer host1.Close()
@@ -403,7 +332,7 @@
 	// should have started (ds2) in ProcessRequest
 	waitOrFatalValue(ds2.link, true, t)
 	log.Lvl1("Done")
-	log.ErrFatal(UnregisterService("DummyService"))
+	log.ErrFatal(ServiceFactory.Unregister("DummyService"))
 }
 
 func TestServiceProcessor(t *testing.T) {
@@ -427,7 +356,7 @@
 		return s
 	})
 
-	defer DeleteNewService("DummyService")
+	defer ServiceFactory.Unregister("DummyService")
 	// create two hosts
 	h2 := NewLocalHost(2001)
 	defer h2.Close()
@@ -440,7 +369,7 @@
 
 	// wait for the link from the Service on host 1
 	waitOrFatalValue(ds1.link, true, t)
-	log.ErrFatal(UnregisterService("DummyService"))
+	log.ErrFatal(ServiceFactory.Unregister("DummyService"))
 }
 
 type clientProc struct {
@@ -514,7 +443,7 @@
 	assert.Equal(t, nm.MsgType, SimpleResponseType)
 	resp := nm.Msg.(SimpleResponse)
 	assert.Equal(t, resp.Val, 10)
-	log.ErrFatal(UnregisterService("BackForth"))
+	log.ErrFatal(ServiceFactory.Unregister("BackForth"))
 }
 
 func TestClient_LocalSend(t *testing.T) {
@@ -541,7 +470,7 @@
 	assert.Equal(t, nm.MsgType, SimpleResponseType)
 	resp := nm.Msg.(SimpleResponse)
 	assert.Equal(t, resp.Val, 10)
-	log.ErrFatal(UnregisterService("BackForth"))
+	log.ErrFatal(ServiceFactory.Unregister("BackForth"))
 }
 
 func TestClient_Parallel(t *testing.T) {
@@ -580,7 +509,7 @@
 		}(i)
 	}
 	wg.Wait()
-	log.ErrFatal(UnregisterService("BackForth"))
+	log.ErrFatal(ServiceFactory.Unregister("BackForth"))
 }
 
 func TestServiceManager_Service(t *testing.T) {
