--- conflicted
+++ resolved
@@ -26,36 +26,6 @@
 type Localhost struct {
 
 	// Address of the logger (can be local or not)
-<<<<<<< HEAD
-	Logger string
-
-	// App to run [shamir,coll_sign..]
-	App    string
-	AppDir string // where the app is located
-
-	// Where is the Localhost package located
-	LocalDir string
-	// Where to build the executables +
-	// where to read the config file
-	// it will be assembled like LocalDir/RunDir
-	RunDir string
-
-	// Debug level 1 - 5
-	Debug int
-
-	// ////////////////////////////
-	// Number of processes to launch
-	// ////////////////////////////
-	Machines int
-	// hosts used with the applications
-	// example: localhost:2000, ...:2010 , ...
-	Hosts []string
-
-	// Signal that the process is finished
-	channelDone chan string
-	// Whether we started a simulation
-	running bool
-=======
 	Logger      string
 
 	// App to run [shamir,coll_sign..]
@@ -86,7 +56,6 @@
 	running     bool
 	// WaitGroup for running processes
 	wg_run      sync.WaitGroup
->>>>>>> cc1974b6
 }
 
 // Configure various
@@ -220,28 +189,16 @@
 		cmd := exec.Command(ex, args...)
 		cmd.Stdout = os.Stdout
 		cmd.Stderr = os.Stderr
-<<<<<<< HEAD
-		dbg.Lvl3("Localhost : will start host ", h)
-		go func(c *exec.Cmd) {
-			err := c.Run()
-=======
 		dbg.Lvl3("Localhost : will start host ", host)
 		go func(i int, h string) {
 			d.wg_run.Add(1)
 			err := cmd.Run()
->>>>>>> cc1974b6
 			if err != nil {
 				dbg.Lvl3("Error running localhost ", h, " : ", err)
 			}
-<<<<<<< HEAD
-			d.channelDone <- "Done"
-		}(cmd)
-		time.Sleep(100 * time.Millisecond)
-=======
 			d.wg_run.Done()
 			dbg.Lvl3(index, "on host", host, "done")
 		}(index, host)
->>>>>>> cc1974b6
 
 	}
 	return nil
@@ -278,13 +235,8 @@
 	d.Hosts = make([]string, nrhosts)
 	port := 2000
 	inc := 5
-<<<<<<< HEAD
-	for i := 0; i < d.Machines; i++ {
-		s := "127.0.0.1:" + strconv.Itoa(port+inc*i)
-=======
 	for i := 0; i < nrhosts; i++ {
 		s := "127.0.0.1:" + strconv.Itoa(port + inc * i)
->>>>>>> cc1974b6
 		d.Hosts[i] = s
 	}
 	dbg.Lvl4("Localhost: Generated hosts list ", d.Hosts)
