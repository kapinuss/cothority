Machines = 6
App = "stamp"
Rounds = 20
Rate = 10
<<<<<<< HEAD
StampsPerRound = 2
=======
StampPerc = 50
>>>>>>> 39e5e5aa
Suite = "ed25519"

ppm, bf
1, 2<|MERGE_RESOLUTION|>--- conflicted
+++ resolved
@@ -2,11 +2,8 @@
 App = "stamp"
 Rounds = 20
 Rate = 10
-<<<<<<< HEAD
 StampsPerRound = 2
-=======
 StampPerc = 50
->>>>>>> 39e5e5aa
 Suite = "ed25519"
 
 ppm, bf
