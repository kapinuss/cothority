--- conflicted
+++ resolved
@@ -13,10 +13,7 @@
 	"github.com/dedis/cothority/lib/coconet"
 	"github.com/dedis/cothority/lib/hashid"
 	"github.com/dedis/cothority/lib/logutils"
-<<<<<<< HEAD
 	"github.com/dedis/cothority/lib/monitor"
-=======
->>>>>>> ba6b90d3
 	"github.com/dedis/cothority/lib/proof"
 	"github.com/dedis/cothority/proto/sign"
 )
@@ -243,13 +240,8 @@
 		// s.reRunWith(nextRole, nRounds, true)
 		case <-ticker:
 
-<<<<<<< HEAD
 			round := monitor.NewMeasure("round")
 			dbg.Lvl4(s.Name(), "is stamp server starting signing round for:", s.LastRound()+1, "of", nRounds)
-=======
-			start := time.Now()
-			dbg.Lvl4(s.Name(), "is STAMP SERVER STARTING SIGNING ROUND FOR:", s.LastRound()+1, "of", nRounds)
->>>>>>> ba6b90d3
 
 			var err error
 			if s.App == "vote" {
