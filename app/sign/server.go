package main

import (
	log "github.com/Sirupsen/logrus"
	"github.com/dedis/cothority/lib/app"
	dbg "github.com/dedis/cothority/lib/debug_lvl"
	"github.com/dedis/cothority/lib/graphs"
	"github.com/dedis/cothority/lib/monitor"
	"github.com/dedis/cothority/proto/sign"
	"time"
)

func RunServer(conf *app.ConfigColl, hc *graphs.HostConfig) {
	// run this specific host
	err := hc.Run(false, sign.MerkleTree, app.RunFlags.Hostname)
	if err != nil {
		log.Fatal(err)
	}

	dbg.Lvl3(app.RunFlags.Hostname, "started up in server-mode")

	// Let's start the client if we're the root-node
	if hc.SNodes[0].IsRoot(0) {
		dbg.Lvl2(app.RunFlags.Hostname, "started client")
<<<<<<< HEAD
		if app.RunFlags.Monitor == "" {
			monitor.Disable()
=======
		if app.RunFlags.Logger == "" {
			monitor.EnableMeasure(false)
>>>>>>> e98d97a6
		} else {
			if err := monitor.ConnectSink(app.RunFlags.Monitor); err != nil {
				dbg.Fatal("Signing root error connecting to monitor :", err)
			}
		}
		RunClient(conf, hc)
	} else {
		// Endless-loop till we stop by tearing down the connections
		for !hc.SNodes[0].Isclosed {
			time.Sleep(time.Second)
		}
	}
}<|MERGE_RESOLUTION|>--- conflicted
+++ resolved
@@ -22,13 +22,8 @@
 	// Let's start the client if we're the root-node
 	if hc.SNodes[0].IsRoot(0) {
 		dbg.Lvl2(app.RunFlags.Hostname, "started client")
-<<<<<<< HEAD
 		if app.RunFlags.Monitor == "" {
-			monitor.Disable()
-=======
-		if app.RunFlags.Logger == "" {
 			monitor.EnableMeasure(false)
->>>>>>> e98d97a6
 		} else {
 			if err := monitor.ConnectSink(app.RunFlags.Monitor); err != nil {
 				dbg.Fatal("Signing root error connecting to monitor :", err)
