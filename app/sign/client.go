--- conflicted
+++ resolved
@@ -1,12 +1,5 @@
 package main
-<<<<<<< HEAD
 import (
-	"time"
-	"github.com/dedis/cothority/lib/logutils"
-=======
-
-import (
->>>>>>> 129b38f9
 	log "github.com/Sirupsen/logrus"
 	dbg "github.com/dedis/cothority/lib/debug_lvl"
 	"github.com/dedis/cothority/lib/logutils"
@@ -68,17 +61,6 @@
 		atomic.AddInt64(&times[i], t.Nanoseconds())
 		log.WithFields(log.Fields{
 			"file":  logutils.File(),
-<<<<<<< HEAD
-			"type":  "root_announce",
-			"round": i,
-			"time":  elapsed,
-		}).Info("")
-
-		//dSys, dUsr := app.GetDiffRTime(sys, usr)
-		log.WithFields(log.Fields{
-			"file":  logutils.File(),
-=======
->>>>>>> 129b38f9
 			"type":  "root_round",
 			"round": i,
 			"time":  elapsed,
